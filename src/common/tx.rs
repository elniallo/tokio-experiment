use std::cmp::{Ord, Ordering, PartialOrd};
use std::error::Error;

use crate::common::address::Address;
use crate::common::transaction::Transaction;
use crate::serialization::tx::Tx as ProtoTx;
use crate::traits::{Decode, Encode, Proto};

use protobuf::Message as ProtoMessage;
use secp256k1::{RecoverableSignature, RecoveryId};

#[derive(Clone, Debug, PartialEq, Eq)]
pub struct Tx {
    pub from: Address,
    pub to: Address,
    pub amount: u64,
    pub fee: u64,
    pub nonce: u32,
}

impl Tx {
    pub fn new(from: Address, to: Address, amount: u64, fee: u64, nonce: u32) -> Tx {
        Tx {
            from,
            to,
            amount,
            fee,
            nonce,
        }
    }
}

impl Transaction for Tx {
    fn get_from(&self) -> Option<Address> {
        Some(self.from)
    }
    fn get_to(&self) -> Option<Address> {
        Some(self.to)
    }
    fn get_amount(&self) -> u64 {
        self.amount
    }
    fn get_fee(&self) -> Option<u64> {
        Some(self.fee)
    }
    fn get_nonce(&self) -> Option<u32> {
        Some(self.nonce)
    }
    fn get_signature(&self) -> Option<RecoverableSignature> {
        None
    }
    fn get_recovery(&self) -> Option<RecoveryId> {
        None
    }
}

impl Proto for Tx {
    type ProtoType = ProtoTx;
    fn to_proto(&self) -> Result<Self::ProtoType, Box<Error>> {
        let mut proto_tx = ProtoTx::new();
        proto_tx.set_from(self.from.to_vec());
        proto_tx.set_to(self.to.to_vec());
        proto_tx.set_amount(self.amount);
        proto_tx.set_fee(self.fee);
        proto_tx.set_nonce(self.nonce);
        Ok(proto_tx)
    }
}

impl Encode for Tx {
    fn encode(&self) -> Result<Vec<u8>, Box<Error>> {
        let proto_tx = self.to_proto()?;
        Ok(proto_tx.write_to_bytes()?)
    }
}

impl Decode for Tx {
    fn decode(buffer: &[u8]) -> Result<Tx, Box<Error>> {
        let mut proto_tx = ProtoTx::new();
        proto_tx.merge_from_bytes(&buffer)?;
        let mut from = [0u8; 20];
        from.clone_from_slice(&proto_tx.from);
        let mut to = [0u8; 20];
        to.clone_from_slice(&proto_tx.to);

        Ok(Tx::new(
            from,
            to,
            proto_tx.amount,
            proto_tx.fee,
            proto_tx.nonce,
        ))
    }
}

impl Ord for Tx {
    fn cmp(&self, other: &Tx) -> Ordering {
        Some(self.nonce)
            .cmp(&Some(other.nonce))
            .then(Some(self.fee).cmp(&Some(other.fee)).reverse())
    }
}

impl PartialOrd for Tx {
    fn partial_cmp(&self, other: &Tx) -> Option<Ordering> {
        Some(
            Some(self.nonce)
                .cmp(&Some(other.nonce))
                .then(Some(self.fee).cmp(&Some(other.fee)).reverse()),
        )
    }
}

#[cfg(test)]
mod tests {
    use super::*;
<<<<<<< HEAD
    use crate::common::address::ValidAddress;
    use rand::{thread_rng, Rng};
=======
    use common::address::ValidAddress;
    use rand::{Rng, SeedableRng, StdRng};
>>>>>>> d01b80f2

    #[test]
    fn it_makes_a_transaction() {
        let from = [
            230, 104, 95, 253, 219, 134, 92, 215, 230, 126, 105, 213, 18, 95, 30, 166, 128, 229,
            233, 114,
        ];
        let to = [
            87, 217, 90, 40, 10, 141, 125, 74, 177, 128, 155, 18, 148, 149, 135, 84, 9, 224, 232,
            102,
        ];
        let amount = 123456789;
        let fee = 1;
        let nonce = 3;
        let tx = Tx::new(from, to, amount, fee, nonce);
        assert_eq!(tx.from, from);
        assert_eq!(tx.to, to);
        assert_eq!(tx.amount, amount);
        assert_eq!(tx.fee, fee);
        assert_eq!(tx.nonce, nonce);
    }

    #[test]
    fn it_encodes_like_javascript_for_non_zero() {
        let from = [
            230, 104, 95, 253, 219, 134, 92, 215, 230, 126, 105, 213, 18, 95, 30, 166, 128, 229,
            233, 114,
        ];
        let to = [
            87, 217, 90, 40, 10, 141, 125, 74, 177, 128, 155, 18, 148, 149, 135, 84, 9, 224, 232,
            102,
        ];
        let amount = 123456789;
        let fee = 1;
        let nonce = 3;
        let tx = Tx::new(from, to, amount, fee, nonce);
        let encoding = tx.encode().unwrap();
        let expected_encoding = vec![
            10, 20, 230, 104, 95, 253, 219, 134, 92, 215, 230, 126, 105, 213, 18, 95, 30, 166, 128,
            229, 233, 114, 18, 20, 87, 217, 90, 40, 10, 141, 125, 74, 177, 128, 155, 18, 148, 149,
            135, 84, 9, 224, 232, 102, 24, 149, 154, 239, 58, 32, 1, 40, 3,
        ];
        assert_eq!(encoding, expected_encoding);
    }

    #[test]
    fn it_encodes_like_javascript_for_large_amounts() {
        let from = [
            41, 251, 67, 236, 239, 131, 69, 76, 102, 112, 26, 52, 242, 162, 24, 220, 242, 33, 163,
            105,
        ];
        let to = [
            231, 178, 9, 132, 67, 165, 167, 239, 54, 145, 232, 222, 104, 147, 104, 123, 252, 196,
            68, 82,
        ];
        let amount = 23892147312890090;
        let fee = 7787639375790336;
        let nonce = 364750872;
        let tx = Tx::new(from, to, amount, fee, nonce);
        let encoding = tx.encode().unwrap();
        let expected_encoding = vec![
            10, 20, 41, 251, 67, 236, 239, 131, 69, 76, 102, 112, 26, 52, 242, 162, 24, 220, 242,
            33, 163, 105, 18, 20, 231, 178, 9, 132, 67, 165, 167, 239, 54, 145, 232, 222, 104, 147,
            104, 123, 252, 196, 68, 82, 24, 234, 161, 134, 204, 128, 185, 184, 42, 32, 128, 130,
            136, 181, 145, 218, 234, 13, 40, 152, 208, 246, 173, 1,
        ];
        assert_eq!(encoding, expected_encoding);
    }

    #[test]
    fn it_encodes_like_javascript_for_zero() {
        let from: Address =
            Address::from_string(&"H2rCdhQ4fhGk5qX9AwzxA61zhoUKCDVQC".to_string()).unwrap();
        let to: Address =
            Address::from_string(&"Hj3eZJpesfCjrMZfmKXpep6rVWS56Qaz".to_string()).unwrap();
        let amount = 0;
        let fee = 0;
        let nonce = 0;
        let tx = Tx::new(from, to, amount, fee, nonce);
        let encoding = tx.encode().unwrap();
        let expected_encoding = vec![
            10, 20, 132, 170, 245, 157, 55, 19, 7, 190, 193, 159, 54, 150, 44, 139, 78, 36, 165,
            149, 140, 187, 18, 20, 52, 8, 198, 113, 205, 252, 248, 236, 75, 130, 108, 209, 4, 214,
            46, 51, 111, 17, 216, 146, 24, 0, 32, 0, 40, 0,
        ];
        assert_eq!(encoding, expected_encoding);
    }

    #[test]
    fn it_decodes_an_encoded_tx() {
        let from = [
            230, 104, 95, 253, 219, 134, 92, 215, 230, 126, 105, 213, 18, 95, 30, 166, 128, 229,
            233, 114,
        ];

        let to = [
            87, 217, 90, 40, 10, 141, 125, 74, 177, 128, 155, 18, 148, 149, 135, 84, 9, 224, 232,
            102,
        ];

        let amount = 123456789;
        let fee = 1;
        let nonce = 3;
        let tx = Tx::new(from, to, amount, fee, nonce);
        let encoding = tx.encode().unwrap();
        let decoded_tx = Tx::decode(&encoding).unwrap();

        assert_eq!(tx, decoded_tx);
    }

    #[test]
    #[should_panic]
    fn it_fails_to_decode_random_bad_bytes() {
        let seed = [0x1Eu8; 32];
        let mut rng: StdRng = SeedableRng::from_seed(seed);
        let mut random_bytes = [0u8; 256];
        rng.fill(&mut random_bytes);
        Tx::decode(&random_bytes.to_vec()).unwrap();
    }
}
<|MERGE_RESOLUTION|>--- conflicted
+++ resolved
@@ -1,243 +1,238 @@
-use std::cmp::{Ord, Ordering, PartialOrd};
-use std::error::Error;
-
-use crate::common::address::Address;
-use crate::common::transaction::Transaction;
-use crate::serialization::tx::Tx as ProtoTx;
-use crate::traits::{Decode, Encode, Proto};
-
-use protobuf::Message as ProtoMessage;
-use secp256k1::{RecoverableSignature, RecoveryId};
-
-#[derive(Clone, Debug, PartialEq, Eq)]
-pub struct Tx {
-    pub from: Address,
-    pub to: Address,
-    pub amount: u64,
-    pub fee: u64,
-    pub nonce: u32,
-}
-
-impl Tx {
-    pub fn new(from: Address, to: Address, amount: u64, fee: u64, nonce: u32) -> Tx {
-        Tx {
-            from,
-            to,
-            amount,
-            fee,
-            nonce,
-        }
-    }
-}
-
-impl Transaction for Tx {
-    fn get_from(&self) -> Option<Address> {
-        Some(self.from)
-    }
-    fn get_to(&self) -> Option<Address> {
-        Some(self.to)
-    }
-    fn get_amount(&self) -> u64 {
-        self.amount
-    }
-    fn get_fee(&self) -> Option<u64> {
-        Some(self.fee)
-    }
-    fn get_nonce(&self) -> Option<u32> {
-        Some(self.nonce)
-    }
-    fn get_signature(&self) -> Option<RecoverableSignature> {
-        None
-    }
-    fn get_recovery(&self) -> Option<RecoveryId> {
-        None
-    }
-}
-
-impl Proto for Tx {
-    type ProtoType = ProtoTx;
-    fn to_proto(&self) -> Result<Self::ProtoType, Box<Error>> {
-        let mut proto_tx = ProtoTx::new();
-        proto_tx.set_from(self.from.to_vec());
-        proto_tx.set_to(self.to.to_vec());
-        proto_tx.set_amount(self.amount);
-        proto_tx.set_fee(self.fee);
-        proto_tx.set_nonce(self.nonce);
-        Ok(proto_tx)
-    }
-}
-
-impl Encode for Tx {
-    fn encode(&self) -> Result<Vec<u8>, Box<Error>> {
-        let proto_tx = self.to_proto()?;
-        Ok(proto_tx.write_to_bytes()?)
-    }
-}
-
-impl Decode for Tx {
-    fn decode(buffer: &[u8]) -> Result<Tx, Box<Error>> {
-        let mut proto_tx = ProtoTx::new();
-        proto_tx.merge_from_bytes(&buffer)?;
-        let mut from = [0u8; 20];
-        from.clone_from_slice(&proto_tx.from);
-        let mut to = [0u8; 20];
-        to.clone_from_slice(&proto_tx.to);
-
-        Ok(Tx::new(
-            from,
-            to,
-            proto_tx.amount,
-            proto_tx.fee,
-            proto_tx.nonce,
-        ))
-    }
-}
-
-impl Ord for Tx {
-    fn cmp(&self, other: &Tx) -> Ordering {
-        Some(self.nonce)
-            .cmp(&Some(other.nonce))
-            .then(Some(self.fee).cmp(&Some(other.fee)).reverse())
-    }
-}
-
-impl PartialOrd for Tx {
-    fn partial_cmp(&self, other: &Tx) -> Option<Ordering> {
-        Some(
-            Some(self.nonce)
-                .cmp(&Some(other.nonce))
-                .then(Some(self.fee).cmp(&Some(other.fee)).reverse()),
-        )
-    }
-}
-
-#[cfg(test)]
-mod tests {
-    use super::*;
-<<<<<<< HEAD
-    use crate::common::address::ValidAddress;
-    use rand::{thread_rng, Rng};
-=======
-    use common::address::ValidAddress;
-    use rand::{Rng, SeedableRng, StdRng};
->>>>>>> d01b80f2
-
-    #[test]
-    fn it_makes_a_transaction() {
-        let from = [
-            230, 104, 95, 253, 219, 134, 92, 215, 230, 126, 105, 213, 18, 95, 30, 166, 128, 229,
-            233, 114,
-        ];
-        let to = [
-            87, 217, 90, 40, 10, 141, 125, 74, 177, 128, 155, 18, 148, 149, 135, 84, 9, 224, 232,
-            102,
-        ];
-        let amount = 123456789;
-        let fee = 1;
-        let nonce = 3;
-        let tx = Tx::new(from, to, amount, fee, nonce);
-        assert_eq!(tx.from, from);
-        assert_eq!(tx.to, to);
-        assert_eq!(tx.amount, amount);
-        assert_eq!(tx.fee, fee);
-        assert_eq!(tx.nonce, nonce);
-    }
-
-    #[test]
-    fn it_encodes_like_javascript_for_non_zero() {
-        let from = [
-            230, 104, 95, 253, 219, 134, 92, 215, 230, 126, 105, 213, 18, 95, 30, 166, 128, 229,
-            233, 114,
-        ];
-        let to = [
-            87, 217, 90, 40, 10, 141, 125, 74, 177, 128, 155, 18, 148, 149, 135, 84, 9, 224, 232,
-            102,
-        ];
-        let amount = 123456789;
-        let fee = 1;
-        let nonce = 3;
-        let tx = Tx::new(from, to, amount, fee, nonce);
-        let encoding = tx.encode().unwrap();
-        let expected_encoding = vec![
-            10, 20, 230, 104, 95, 253, 219, 134, 92, 215, 230, 126, 105, 213, 18, 95, 30, 166, 128,
-            229, 233, 114, 18, 20, 87, 217, 90, 40, 10, 141, 125, 74, 177, 128, 155, 18, 148, 149,
-            135, 84, 9, 224, 232, 102, 24, 149, 154, 239, 58, 32, 1, 40, 3,
-        ];
-        assert_eq!(encoding, expected_encoding);
-    }
-
-    #[test]
-    fn it_encodes_like_javascript_for_large_amounts() {
-        let from = [
-            41, 251, 67, 236, 239, 131, 69, 76, 102, 112, 26, 52, 242, 162, 24, 220, 242, 33, 163,
-            105,
-        ];
-        let to = [
-            231, 178, 9, 132, 67, 165, 167, 239, 54, 145, 232, 222, 104, 147, 104, 123, 252, 196,
-            68, 82,
-        ];
-        let amount = 23892147312890090;
-        let fee = 7787639375790336;
-        let nonce = 364750872;
-        let tx = Tx::new(from, to, amount, fee, nonce);
-        let encoding = tx.encode().unwrap();
-        let expected_encoding = vec![
-            10, 20, 41, 251, 67, 236, 239, 131, 69, 76, 102, 112, 26, 52, 242, 162, 24, 220, 242,
-            33, 163, 105, 18, 20, 231, 178, 9, 132, 67, 165, 167, 239, 54, 145, 232, 222, 104, 147,
-            104, 123, 252, 196, 68, 82, 24, 234, 161, 134, 204, 128, 185, 184, 42, 32, 128, 130,
-            136, 181, 145, 218, 234, 13, 40, 152, 208, 246, 173, 1,
-        ];
-        assert_eq!(encoding, expected_encoding);
-    }
-
-    #[test]
-    fn it_encodes_like_javascript_for_zero() {
-        let from: Address =
-            Address::from_string(&"H2rCdhQ4fhGk5qX9AwzxA61zhoUKCDVQC".to_string()).unwrap();
-        let to: Address =
-            Address::from_string(&"Hj3eZJpesfCjrMZfmKXpep6rVWS56Qaz".to_string()).unwrap();
-        let amount = 0;
-        let fee = 0;
-        let nonce = 0;
-        let tx = Tx::new(from, to, amount, fee, nonce);
-        let encoding = tx.encode().unwrap();
-        let expected_encoding = vec![
-            10, 20, 132, 170, 245, 157, 55, 19, 7, 190, 193, 159, 54, 150, 44, 139, 78, 36, 165,
-            149, 140, 187, 18, 20, 52, 8, 198, 113, 205, 252, 248, 236, 75, 130, 108, 209, 4, 214,
-            46, 51, 111, 17, 216, 146, 24, 0, 32, 0, 40, 0,
-        ];
-        assert_eq!(encoding, expected_encoding);
-    }
-
-    #[test]
-    fn it_decodes_an_encoded_tx() {
-        let from = [
-            230, 104, 95, 253, 219, 134, 92, 215, 230, 126, 105, 213, 18, 95, 30, 166, 128, 229,
-            233, 114,
-        ];
-
-        let to = [
-            87, 217, 90, 40, 10, 141, 125, 74, 177, 128, 155, 18, 148, 149, 135, 84, 9, 224, 232,
-            102,
-        ];
-
-        let amount = 123456789;
-        let fee = 1;
-        let nonce = 3;
-        let tx = Tx::new(from, to, amount, fee, nonce);
-        let encoding = tx.encode().unwrap();
-        let decoded_tx = Tx::decode(&encoding).unwrap();
-
-        assert_eq!(tx, decoded_tx);
-    }
-
-    #[test]
-    #[should_panic]
-    fn it_fails_to_decode_random_bad_bytes() {
-        let seed = [0x1Eu8; 32];
-        let mut rng: StdRng = SeedableRng::from_seed(seed);
-        let mut random_bytes = [0u8; 256];
-        rng.fill(&mut random_bytes);
-        Tx::decode(&random_bytes.to_vec()).unwrap();
-    }
-}
+use std::cmp::{Ord, Ordering, PartialOrd};
+use std::error::Error;
+
+use crate::common::address::Address;
+use crate::common::transaction::Transaction;
+use crate::serialization::tx::Tx as ProtoTx;
+use crate::traits::{Decode, Encode, Proto};
+
+use protobuf::Message as ProtoMessage;
+use secp256k1::{RecoverableSignature, RecoveryId};
+
+#[derive(Clone, Debug, PartialEq, Eq)]
+pub struct Tx {
+    pub from: Address,
+    pub to: Address,
+    pub amount: u64,
+    pub fee: u64,
+    pub nonce: u32,
+}
+
+impl Tx {
+    pub fn new(from: Address, to: Address, amount: u64, fee: u64, nonce: u32) -> Tx {
+        Tx {
+            from,
+            to,
+            amount,
+            fee,
+            nonce,
+        }
+    }
+}
+
+impl Transaction for Tx {
+    fn get_from(&self) -> Option<Address> {
+        Some(self.from)
+    }
+    fn get_to(&self) -> Option<Address> {
+        Some(self.to)
+    }
+    fn get_amount(&self) -> u64 {
+        self.amount
+    }
+    fn get_fee(&self) -> Option<u64> {
+        Some(self.fee)
+    }
+    fn get_nonce(&self) -> Option<u32> {
+        Some(self.nonce)
+    }
+    fn get_signature(&self) -> Option<RecoverableSignature> {
+        None
+    }
+    fn get_recovery(&self) -> Option<RecoveryId> {
+        None
+    }
+}
+
+impl Proto for Tx {
+    type ProtoType = ProtoTx;
+    fn to_proto(&self) -> Result<Self::ProtoType, Box<Error>> {
+        let mut proto_tx = ProtoTx::new();
+        proto_tx.set_from(self.from.to_vec());
+        proto_tx.set_to(self.to.to_vec());
+        proto_tx.set_amount(self.amount);
+        proto_tx.set_fee(self.fee);
+        proto_tx.set_nonce(self.nonce);
+        Ok(proto_tx)
+    }
+}
+
+impl Encode for Tx {
+    fn encode(&self) -> Result<Vec<u8>, Box<Error>> {
+        let proto_tx = self.to_proto()?;
+        Ok(proto_tx.write_to_bytes()?)
+    }
+}
+
+impl Decode for Tx {
+    fn decode(buffer: &[u8]) -> Result<Tx, Box<Error>> {
+        let mut proto_tx = ProtoTx::new();
+        proto_tx.merge_from_bytes(&buffer)?;
+        let mut from = [0u8; 20];
+        from.clone_from_slice(&proto_tx.from);
+        let mut to = [0u8; 20];
+        to.clone_from_slice(&proto_tx.to);
+
+        Ok(Tx::new(
+            from,
+            to,
+            proto_tx.amount,
+            proto_tx.fee,
+            proto_tx.nonce,
+        ))
+    }
+}
+
+impl Ord for Tx {
+    fn cmp(&self, other: &Tx) -> Ordering {
+        Some(self.nonce)
+            .cmp(&Some(other.nonce))
+            .then(Some(self.fee).cmp(&Some(other.fee)).reverse())
+    }
+}
+
+impl PartialOrd for Tx {
+    fn partial_cmp(&self, other: &Tx) -> Option<Ordering> {
+        Some(
+            Some(self.nonce)
+                .cmp(&Some(other.nonce))
+                .then(Some(self.fee).cmp(&Some(other.fee)).reverse()),
+        )
+    }
+}
+
+#[cfg(test)]
+mod tests {
+    use super::*;
+    use crate::common::address::ValidAddress;
+    use rand::{Rng, SeedableRng, StdRng};
+
+    #[test]
+    fn it_makes_a_transaction() {
+        let from = [
+            230, 104, 95, 253, 219, 134, 92, 215, 230, 126, 105, 213, 18, 95, 30, 166, 128, 229,
+            233, 114,
+        ];
+        let to = [
+            87, 217, 90, 40, 10, 141, 125, 74, 177, 128, 155, 18, 148, 149, 135, 84, 9, 224, 232,
+            102,
+        ];
+        let amount = 123456789;
+        let fee = 1;
+        let nonce = 3;
+        let tx = Tx::new(from, to, amount, fee, nonce);
+        assert_eq!(tx.from, from);
+        assert_eq!(tx.to, to);
+        assert_eq!(tx.amount, amount);
+        assert_eq!(tx.fee, fee);
+        assert_eq!(tx.nonce, nonce);
+    }
+
+    #[test]
+    fn it_encodes_like_javascript_for_non_zero() {
+        let from = [
+            230, 104, 95, 253, 219, 134, 92, 215, 230, 126, 105, 213, 18, 95, 30, 166, 128, 229,
+            233, 114,
+        ];
+        let to = [
+            87, 217, 90, 40, 10, 141, 125, 74, 177, 128, 155, 18, 148, 149, 135, 84, 9, 224, 232,
+            102,
+        ];
+        let amount = 123456789;
+        let fee = 1;
+        let nonce = 3;
+        let tx = Tx::new(from, to, amount, fee, nonce);
+        let encoding = tx.encode().unwrap();
+        let expected_encoding = vec![
+            10, 20, 230, 104, 95, 253, 219, 134, 92, 215, 230, 126, 105, 213, 18, 95, 30, 166, 128,
+            229, 233, 114, 18, 20, 87, 217, 90, 40, 10, 141, 125, 74, 177, 128, 155, 18, 148, 149,
+            135, 84, 9, 224, 232, 102, 24, 149, 154, 239, 58, 32, 1, 40, 3,
+        ];
+        assert_eq!(encoding, expected_encoding);
+    }
+
+    #[test]
+    fn it_encodes_like_javascript_for_large_amounts() {
+        let from = [
+            41, 251, 67, 236, 239, 131, 69, 76, 102, 112, 26, 52, 242, 162, 24, 220, 242, 33, 163,
+            105,
+        ];
+        let to = [
+            231, 178, 9, 132, 67, 165, 167, 239, 54, 145, 232, 222, 104, 147, 104, 123, 252, 196,
+            68, 82,
+        ];
+        let amount = 23892147312890090;
+        let fee = 7787639375790336;
+        let nonce = 364750872;
+        let tx = Tx::new(from, to, amount, fee, nonce);
+        let encoding = tx.encode().unwrap();
+        let expected_encoding = vec![
+            10, 20, 41, 251, 67, 236, 239, 131, 69, 76, 102, 112, 26, 52, 242, 162, 24, 220, 242,
+            33, 163, 105, 18, 20, 231, 178, 9, 132, 67, 165, 167, 239, 54, 145, 232, 222, 104, 147,
+            104, 123, 252, 196, 68, 82, 24, 234, 161, 134, 204, 128, 185, 184, 42, 32, 128, 130,
+            136, 181, 145, 218, 234, 13, 40, 152, 208, 246, 173, 1,
+        ];
+        assert_eq!(encoding, expected_encoding);
+    }
+
+    #[test]
+    fn it_encodes_like_javascript_for_zero() {
+        let from: Address =
+            Address::from_string(&"H2rCdhQ4fhGk5qX9AwzxA61zhoUKCDVQC".to_string()).unwrap();
+        let to: Address =
+            Address::from_string(&"Hj3eZJpesfCjrMZfmKXpep6rVWS56Qaz".to_string()).unwrap();
+        let amount = 0;
+        let fee = 0;
+        let nonce = 0;
+        let tx = Tx::new(from, to, amount, fee, nonce);
+        let encoding = tx.encode().unwrap();
+        let expected_encoding = vec![
+            10, 20, 132, 170, 245, 157, 55, 19, 7, 190, 193, 159, 54, 150, 44, 139, 78, 36, 165,
+            149, 140, 187, 18, 20, 52, 8, 198, 113, 205, 252, 248, 236, 75, 130, 108, 209, 4, 214,
+            46, 51, 111, 17, 216, 146, 24, 0, 32, 0, 40, 0,
+        ];
+        assert_eq!(encoding, expected_encoding);
+    }
+
+    #[test]
+    fn it_decodes_an_encoded_tx() {
+        let from = [
+            230, 104, 95, 253, 219, 134, 92, 215, 230, 126, 105, 213, 18, 95, 30, 166, 128, 229,
+            233, 114,
+        ];
+
+        let to = [
+            87, 217, 90, 40, 10, 141, 125, 74, 177, 128, 155, 18, 148, 149, 135, 84, 9, 224, 232,
+            102,
+        ];
+
+        let amount = 123456789;
+        let fee = 1;
+        let nonce = 3;
+        let tx = Tx::new(from, to, amount, fee, nonce);
+        let encoding = tx.encode().unwrap();
+        let decoded_tx = Tx::decode(&encoding).unwrap();
+
+        assert_eq!(tx, decoded_tx);
+    }
+
+    #[test]
+    #[should_panic]
+    fn it_fails_to_decode_random_bad_bytes() {
+        let seed = [0x1Eu8; 32];
+        let mut rng: StdRng = SeedableRng::from_seed(seed);
+        let mut random_bytes = [0u8; 256];
+        rng.fill(&mut random_bytes);
+        Tx::decode(&random_bytes.to_vec()).unwrap();
+    }
+}