--- conflicted
+++ resolved
@@ -1,4 +1,3 @@
-<<<<<<< HEAD
 extern crate byteorder;
 extern crate bytes;
 #[macro_use]
@@ -15,6 +14,7 @@
 extern crate serde_derive;
 extern crate serde_json;
 extern crate slog_term;
+extern crate starling;
 extern crate tokio;
 extern crate tokio_io;
 extern crate tokio_proto;
@@ -27,30 +27,4 @@
 pub mod serialization;
 pub mod server;
 pub mod traits;
-pub mod util;
-=======
-extern crate blake2_rfc;
-extern crate byteorder;
-extern crate cryptonight;
-extern crate double;
-extern crate hex;
-extern crate openssl;
-extern crate protobuf;
-extern crate rocksdb;
-extern crate rust_base58;
-extern crate secp256k1;
-extern crate rand;
-extern crate uuid;
-extern crate tiny_keccak;
-#[macro_use] extern crate serde_derive;
-extern crate serde_json;
-extern crate serde;
-extern crate starling;
-
-pub mod account;
-pub mod common;
-pub mod consensus;
-pub mod database;
-pub mod serialization;
-pub mod util;
->>>>>>> d01b80f2
+pub mod util;